--- conflicted
+++ resolved
@@ -231,18 +231,12 @@
   if (!opt_message) {
     opt_message = '';
   }
-<<<<<<< HEAD
-  var win =
-      /** @type {Window} */ (goog.window.open('', opt_options, opt_parentWin));
-  goog.dom.safe.documentWrite(
-      win.document, goog.html.SafeHtml.htmlEscape(opt_message));
-=======
-  var win = goog.window.open('', opt_options, opt_parentWin);
+
   if (win) {
     goog.dom.safe.documentWrite(
         win.document, goog.html.SafeHtml.htmlEscape(opt_message));
   }
->>>>>>> a6d58a37
+
   return win;
 };
 
